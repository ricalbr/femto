from dataclasses import dataclass
from typing import List

import numpy as np
from dacite import from_dict

try:
    from typing import Self
except ImportError:
    from typing_extensions import Self
from scipy.interpolate import CubicSpline, InterpolatedUnivariateSpline
from functools import partialmethod
from femto.helpers import dotdict
from femto import LaserPath
from femto.Parameters import WaveguideParameters


@dataclass(kw_only=True)
class _Waveguide(LaserPath, WaveguideParameters):
    """
    Class representing an optical waveguide.
    """

    # def __post_init__(self):
    #     super().__post_init__()

    def __repr__(self):
        return "{cname}@{id:x}".format(cname=self.__class__.__name__, id=id(self) & 0xFFFFFF)

    # Methods
    def start(self, init_pos: List[float] = None, speedpos: float = None) -> Self:
        """
        Starts a waveguide in the initial position given as input.
        The coordinates of the initial position are the first added to the matrix that describes the waveguide.

        :param init_pos: Ordered list of coordinate that specifies the waveguide starting point [mm].
            init_pos[0] -> X
            init_pos[1] -> Y
            init_pos[2] -> Z
        :type init_pos: List[float]
        :param speedpos: Translation speed [mm/s].
        :type speedpos: float
        :return: Self
        :rtype: _Waveguide
        """
        if init_pos is None:
            x0, y0, z0 = self.init_point
        else:
            if np.size(init_pos) != 3:
                raise ValueError(f'Given initial position is not valid. 3 values required. {np.size(init_pos)} given.')
            x0, y0, z0 = init_pos
        if self._x.size != 0:
            raise ValueError('Coordinate matrix is not empty. Cannot start a new waveguide in this point.')
        if speedpos is None:
            speedpos = self.speed_pos

        f0 = np.asarray(speedpos, dtype=np.float32)
        s0 = np.asarray(0.0, dtype=np.float32)
        s1 = np.asarray(1.0, dtype=np.float32)
        self.add_path(x0, y0, z0, f0, s0)
        self.add_path(x0, y0, z0, f0, s1)
        return self

    def end(self):
        """
        Ends a waveguide. The function automatically return to the initial point of the waveguide with a translation
        speed specified by the user.

        :return: Self
        :rtype: _Waveguide
        """

<<<<<<< HEAD
        # flip the path
        # self.flip_path()

=======
>>>>>>> 7ba798e3
        # append the transformed path and add the coordinates to return to the initial point
        x = np.array([self._x[-1], self._x[0]]).astype(np.float32)
        y = np.array([self._y[-1], self._y[0]]).astype(np.float32)
        z = np.array([self._z[-1], self._z[0]]).astype(np.float32)
        f = np.array([self._f[-1], self.speed_closed]).astype(np.float32)
        s = np.array([0, 0]).astype(np.float32)
        self.add_path(x, y, z, f, s)
        self.fabrication_time()

    def linear(self, increment: list, mode: str = 'INC', shutter: int = 1, speed: float = None) -> Self:
        """
        Adds a linear increment to the last point of the current waveguide.

        :param increment: Ordered list of coordinate that specifies the increment if mode is INC or new position if
        mode is ABS.
            increment[0] -> X-coord [mm]
            increment[1] -> Y-coord [mm]
            increment[2] -> Z-coord [mm]
        :type increment: List[float, float, float]
        :param mode: Select incremental or absolute mode. The default is 'INC'.
        :type mode: str
        :param shutter: State of the shutter [0: 'OFF', 1: 'ON']. The default is 1.
        :type shutter: int
        :param speed: Transition speed [mm/s]. The default is self.param.speed.
        :type speed: float
        :return: Self
        :rtype: _Waveguide

        :raise ValueError: Mode is neither INC nor ABS.
        """
        if mode.upper() not in ['ABS', 'INC']:
            raise ValueError(f'Mode should be either ABS or INC. {mode.upper()} was given.')
        x_inc, y_inc, z_inc = increment
        f = self.speed if speed is None else speed
        if mode.upper() == 'ABS':
            self.add_path(x_inc, y_inc, z_inc, f, shutter)
        else:
            self.add_path(self._x[-1] + x_inc, self._y[-1] + y_inc, self._z[-1] + z_inc, f, shutter)
        return self

    def circ(self, initial_angle: float, final_angle: float, radius: float = None, shutter: int = 1,
             speed: float = None) -> Self:
        """
        Computes the points in the xy-plane that connects two angles (initial_angle and final_angle) with a circular
        arc of a given radius. The user can set the transition speed, the shutter state during the movement and the
        number of points of the arc.

        :param initial_angle: Starting rotation_angle of the circular arc [radians].
        :type initial_angle: float
        :param final_angle: Ending rotation_angle of the circular arc [radians].
        :type final_angle: float
        :param radius: Radius of the circular arc [mm]. The default is self.radius.
        :type radius: float
        :param shutter: State of the shutter [0: 'OFF', 1: 'ON']. The default is 1.
        :type shutter: float
        :param speed: Transition speed [mm/s]. The default is self.speed.
        :type speed: int
        :return: Self
        :rtype: _Waveguide
        """
        if radius is None:
            radius = self.radius
        f = self.speed if speed is None else speed

        delta_angle = abs(final_angle - initial_angle)
        num = self._get_num(delta_angle * radius, f)

        t = np.linspace(initial_angle, final_angle, num)
        new_x = self._x[-1] - radius * np.cos(initial_angle) + radius * np.cos(t)
        new_y = self._y[-1] - radius * np.sin(initial_angle) + radius * np.sin(t)
        new_z = self._z[-1] * np.ones(new_x.shape)

        # update coordinates
        self.add_path(new_x, new_y, new_z, f * np.ones(new_x.shape), shutter * np.ones(new_x.shape))
        return self

    def arc_bend(self, dy: float, radius: float = None, shutter: int = 1, speed: float = None) -> Self:
        """
        Concatenates two circular arc to make a circular S-bend.
        The user can specify the amplitude of the S-bend (height in the y direction) and the curvature radius.
        Starting and ending rotation_angle of the two arcs are computed automatically.

        The sign of dy encodes the direction of the S-bend:
            - dy > 0, upward S-bend
            - dy < 0, downward S-bend

        :param dy: Amplitude of the S-bend along the y direction [mm].
        :type dy: float
        :param radius: Curvature radius of the S-bend [mm]. The default is self.radius.
        :type radius: float
        :param shutter: State of the shutter [0: 'OFF', 1: 'ON']. The default is 1.
        :type shutter: int
        :param speed: Transition speed [mm/s]. The default is self.speed.
        :type speed: float
        :return: Self
        :rtype: _Waveguide
        """
        if radius is None:
            radius = self.radius
        a, _ = self.get_sbend_parameter(dy, radius)

        if dy > 0:
            self.circ(np.pi * (3 / 2), np.pi * (3 / 2) + a, radius=radius, speed=speed, shutter=shutter)
            self.circ(np.pi * (1 / 2) + a, np.pi * (1 / 2), radius=radius, speed=speed, shutter=shutter)
        else:
            self.circ(np.pi * (1 / 2), np.pi * (1 / 2) - a, radius=radius, speed=speed, shutter=shutter)
            self.circ(np.pi * (3 / 2) - a, np.pi * (3 / 2), radius=radius, speed=speed, shutter=shutter)
        return self

    def arc_acc(self, dy: float, radius: float = None, int_length: float = None, shutter: int = 1,
                speed: float = None) -> Self:
        """
        Concatenates two circular S-bend to make a single mode of a circular directional coupler.
        The user can specify the amplitude of the coupler (height in the y direction) and the curvature radius.

        The sign of dy encodes the direction of the coupler:
            - dy > 0, upward S-bend
            - dy < 0, downward S-bend

        :param dy: Amplitude of the S-bend along the y direction [mm].
        :type dy: float
        :param radius: Curvature radius of the S-bend [mm]. The default is self.radius.
        :type radius: float
        :param int_length: Length of the coupler straight arm [mm]. The default is self.int_length.
        :type int_length: float
        :param shutter: State of the shutter [0: 'OFF', 1: 'ON']. The default is 1.
        :type shutter: int
        :param speed: Transition speed [mm/s]. The default is self.speed.
        :type speed: float
        :return: Self
        :rtype: _Waveguide
        """
        if int_length is None:
            int_length = self.int_length

        self.arc_bend(dy, radius=radius, speed=speed, shutter=shutter)
        self.linear([int_length, 0, 0], speed=speed, shutter=shutter)
        self.arc_bend(-dy, radius=radius, speed=speed, shutter=shutter)
        return self

    def arc_mzi(self, dy: float, radius: float = None, int_length: float = None, arm_length: float = None,
                shutter: int = 1, speed: float = None) -> Self:
        """
        Concatenates two circular couplers to make a single mode of a circular MZI.
        The user can specify the amplitude of the coupler (height in the y direction) and the curvature radius.

        The sign of dy encodes the direction of the coupler:
            - dy > 0, upward S-bend
            - dy < 0, downward S-bend

        :param dy: Amplitude of the S-bend along the y direction [mm].
        :type dy: float
        :param radius: Curvature radius of the S-bend [mm]. The default is self.radius.
        :type radius: float
        :param int_length: Interaction distance of the MZI [mm]. The default is self.int_length.
        :type int_length: float
        :param arm_length: Length of the coupler straight arm [mm]. The default is self.arm_length.
        :type arm_length: float
        :param shutter: State of the shutter [0: 'OFF', 1: 'ON']. The default is 1.
        :type shutter: int
        :param speed: Transition speed [mm/s]. The default is self.speed.
        :type speed: float
        :return: Self
        :rtype: _Waveguide
        """
        if arm_length is None:
            arm_length = self.arm_length

        self.arc_acc(dy, radius=radius, int_length=int_length, speed=speed, shutter=shutter)
        self.linear([arm_length, 0, 0], speed=speed, shutter=shutter)
        self.arc_acc(dy, radius=radius, int_length=int_length, speed=speed, shutter=shutter)
        return self

    def sin_bridge(self, dy: float, dz: float = None, radius: float = None, shutter: int = 1,
                   speed: float = None) -> Self:
        """
        Computes the points in the xy-plane of a Sin-bend curve and the points in the xz-plane of a
        Sin-bridge of height Dz. The distance between the initial and final point is the same of the equivalent
        (circular) S-bend of given radius.
        The user can specify the amplitude of the Sin-bend (height in the y direction) and the curvature radius as
        well as the transition speed, the shutter state during the movement and the number of points of the arc.

        The sign of dy encodes the direction of the Sin-bend:
            - dy > 0, upward S-bend
            - dy < 0, downward S-bend

        The sign of dz encodes the direction of the Sin-bridge:
            - dz > 0, top bridge
            - dz < 0, under bridge

        .. notes
            The radius is an effective radius. The radius of curvature of the
            overall curve will be lower (in general) than the specified
            radius.

        :param dy: Amplitude of the Sin-bend along the y direction [mm].
        :type dy: float
        :param dz: Amplitude of the S-bend along the y direction [mm].
        :type dz: float
        :param radius: Curvature radius of the Sin-bend [mm]. The default is self.radius.
        :type radius: float
        :param shutter: State of the shutter [0: 'OFF', 1: 'ON']. The default is 1.
        :type shutter: int
        :param speed: Transition speed [mm/s]. The default is self.speed.
        :type speed: float
        :return: Self
        :rtype: _Waveguide
        """

        if radius is None:
            radius = self.radius
        f = self.speed if speed is None else speed

        _, dx = self.get_sbend_parameter(dy, radius)
        num = self._get_num(dx, f)

        new_x = np.linspace(self._x[-1], self._x[-1] + dx, num)
        new_y = self._y[-1] + 0.5 * dy * (1 - np.cos(np.pi / dx * (new_x - self._x[-1])))
        if dz:
            new_z = self._z[-1] + 0.5 * dz * (1 - np.cos(2 * np.pi / dx * (new_x - self._x[-1])))
        else:
            new_z = self._z[-1] * np.ones(new_x.shape)

        # update coordinates
        self.add_path(new_x, new_y, new_z, f * np.ones(new_x.shape), shutter * np.ones(new_x.shape))
        return self

    sin_bend = partialmethod(sin_bridge, dz=None)

    def sin_bend_comp(self, dx: float, dy: float, radius: float = None, shutter: int = 1, speed: float = None) -> Self:

        if radius is None:
            radius = self.radius
        f = self.speed if speed is None else speed

        num = self._get_num(dx, f)

        new_x = np.linspace(self._x[-1], self._x[-1] + dx, num)
        new_y = self._y[-1] + 0.5 * dy * (1 - np.cos(2 * np.pi / dx * (new_x - self._x[-1])))
        new_z = self._z[-1] * np.ones(new_x.shape)

        # update coordinates
        self.add_path(new_x, new_y, new_z, f * np.ones(new_x.shape), shutter * np.ones(new_x.shape))
        return self

    def sin_acc(self, dy: float, radius: float = None, int_length: float = 0.0, shutter: int = 1,
                speed: float = None) -> Self:
        """
        Concatenates two Sin-bend to make a single mode of a sinusoidal directional coupler.
        The user can specify the amplitude of the coupler (height in the y direction) and the effective curvature
        radius.

        The sign of dy encodes the direction of the coupler:
            - dy > 0, upward Sin-bend
            - dy < 0, downward Sin-bend

        :param dy: Amplitude of the Sin-bend along the y direction [mm].
        :type dy: float
        :param radius: Curvature radius of the Sin-bend [mm]. The default is self.radius.
        :type radius: float
        :param int_length: Interaction distance of the MZI [mm]. The default is self.int_length.
        :type int_length: float
        :param shutter: State of the shutter [0: 'OFF', 1: 'ON']. The default is 1.
        :type shutter: int
        :param speed: Transition speed [mm/s]. The default is self.speed.
        :type speed: float
        :return: Self
        :rtype: _Waveguide
        """
        if int_length is None:
            int_length = self.int_length

        self.sin_bend(dy, radius=radius, speed=speed, shutter=shutter)
        self.linear([int_length, 0, 0], speed=speed, shutter=shutter)
        self.sin_bend(-dy, radius=radius, speed=speed, shutter=shutter)
        return self

    def sin_mzi(self, dy: float, radius: float = None, int_length: float = None, arm_length: float = None,
                shutter: int = 1, speed: float = None) -> Self:
        """
        Concatenates two sinusoidal couplers to make a single mode of a sinusoidal MZI.
        The user can specify the amplitude of the coupler (height in the y direction) and the curvature radius.

        The sign of dy encodes the direction of the coupler:
            - dy > 0, upward S-bend
            - dy < 0, downward S-bend

        :param dy: Amplitude of the Sin-bend along the y direction [mm].
        :type dy: float
        :param radius: Curvature radius of the Sin-bend [mm]. The default is self.radius.
        :type radius: float
        :param int_length: Interaction distance of the MZI [mm]. The default is self.int_length.
        :type int_length: float
        :param arm_length: Length of the coupler straight arm [mm]. The default is self.arm_length.
        :type arm_length: float
        :param shutter: State of the shutter [0: 'OFF', 1: 'ON']. The default is 1.
        :type shutter: int
        :param speed: Transition speed [mm/s]. The default is self.speed.
        :type speed: float
        :return: Self
        :rtype: _Waveguide
        """
        if arm_length is None:
            arm_length = self.arm_length

        self.sin_acc(dy, radius=radius, int_length=int_length, shutter=shutter, speed=speed)
        self.linear([arm_length, 0, 0], shutter=shutter, speed=speed)
        self.sin_acc(dy, radius=radius, int_length=int_length, shutter=shutter, speed=speed)
        return self

    def spline(self, dy: float, dz: float, init_pos: np.ndarray = None, radius: float = None, disp_x: float = 0,
               shutter: int = 1, speed: float = None,
               bc_y: tuple = ((1, 0.0), (1, 0.0)),
               bc_z: tuple = ((1, 0.0), (1, 0.0))) -> Self:
        """
        Function wrapper. It computes the x,y,z coordinates of spline curve starting from init_pos with Dy and Dz
        displacements.
        See :func:`~femto.Waveguide._get_spline_points`.
        The points are then appended to the Waveguide coordinate list.

        :param dy: Amplitude of the spline along the y direction [mm].
        :type dy: float
        :param dz: Amplitude of the spline along the y direction [mm].
        :type dz: float
        :param init_pos: Initial position of the spline. The default is last point of the waveguide (self.lastpt).
        :type init_pos: np.ndarray
        :param radius: Curvature radius of the spline [mm]. The default is self.radius.
        :type radius: float
        :param disp_x: Displacement of the spline along the x direction [mm].
        :type disp_x: float
        :param shutter: State of the shutter [0: 'OFF', 1: 'ON']. The default is 1.
        :type shutter: int
        :param speed: Transition speed [mm/s]. The default is self.speed.
        :type speed: float
        :param bc_y:
        :type bc_y: tuple
        :param bc_z:
        :type bc_z: tuple
        :return: Self
        :rtype: _Waveguide
        """
        if radius is None:
            radius = self.radius
        x_spl, y_spl, z_spl = self._get_spline_points(**locals())
        f = self.speed if speed is None else speed

        # update coordinates or return
        self.add_path(x_spl, y_spl, z_spl, f * np.ones(x_spl.shape), shutter * np.ones(x_spl.shape))
        return self

    def spline_bridge(self, dy: float, dz: float, init_pos: list = None, radius: float = None, disp_x: float = 0,
                      shutter: int = 1, speed: float = None) -> Self:
        """
        Computes a spline bridge as a sequence of two spline segments. dy is the total displacement along the
        y-direction of the bridge and dz is the height of the bridge along z.
        First, the function computes the dx-displacement of the planar spline curve with a dy displacement. This
        datum is used to compute the value of the first derivative along the y-coordinate for the costruction of the
        spline bridge such that:

            df(x, y)/dx = dy/dx

        in the peak point of the bridge.

        The cubic spline bridge obtained in this way has a first derivatives df(x, y)/dx, df(x, z)/dx which are zero
        (for construction) in the initial and final point.
        However, the second derivatives are not null in principle. To cope with this the spline points are fitted
        with a spline of the 5-th order. In this way the final curve has second derivatives close to zero (~1e-4)
        while maintaining the first derivative to zero.

        :param dy: Amplitude of the spline along the y direction [mm].
        :type dy: float
        :param dz: Amplitude of the spline along the y direction [mm].
        :type dz: float
        :param init_pos: Initial position of the spline. The default is last point of the waveguide (self.lastpt).
        :type init_pos: np.ndarray
        :param radius: Curvature radius of the spline [mm]. The default is self.radius.
        :type radius: float
        :param disp_x: Displacement of the spline along the x direction [mm].
        :type disp_x: float
        :param shutter: State of the shutter [0: 'OFF', 1: 'ON']. The default is 1.
        :type shutter: int
        :param speed: Transition speed [mm/s]. The default is self.speed.
        :type speed: float
        :return: Self
        :rtype: _Waveguide
        """
        if init_pos is None:
            init_pos = self.lastpt
        if radius is None:
            radius = self.radius
        if speed is None:
            f = self.speed
        else:
            f = speed

        dx, *_, l_curve = self.get_spline_parameter(init_pos, dy, 0, radius, disp_x)

        x1, y1, z1 = self._get_spline_points(dy / 2, dz, init_pos, radius, speed=speed,
                                             bc_y=((1, 0.0), (1, dy / dx)),
                                             bc_z=((1, 0.0), (1, 0.0)))
        init_pos2 = np.array([x1[-1], y1[-1], z1[-1]])
        x2, y2, z2 = self._get_spline_points(dy / 2, -dz, init_pos2, radius, speed=speed,
                                             bc_y=((1, dy / dx), (1, 0.0)),
                                             bc_z=((1, 0.0), (1, 0.0)))
        x = np.append(x1[:-1], x2)
        y = np.append(y1[:-1], y2)
        z = np.append(z1[:-1], z2)

        # Use CubicSpline as control point for higher order spline.
        us_y = InterpolatedUnivariateSpline(x, y, k=5)
        us_z = InterpolatedUnivariateSpline(x, z, k=5)

        # update speed array
        self.add_path(x, us_y(x), us_z(x), f * np.ones(x.shape), shutter * np.ones(x.shape))
        return self

    def curvature_radius(self) -> np.ndarray:
        """
        Computes the 3D point-to-point curvature radius of the waveguide shape.

        :return: Array of the curvature radii computed at each point of the curve.
        :rtype: numpy.ndarray
        """
        (x, y, z, _, _) = self._unique_points().T

        dx_dt = np.gradient(x)
        dy_dt = np.gradient(y)
        dz_dt = np.gradient(z)

        d2x_dt2 = np.gradient(dx_dt)
        d2y_dt2 = np.gradient(dy_dt)
        d2z_dt2 = np.gradient(dz_dt)

        num = (dx_dt ** 2 + dy_dt ** 2 + dz_dt ** 2) ** 1.5
        den = np.sqrt((d2z_dt2 * dy_dt - d2y_dt2 * dz_dt) ** 2 +
                      (d2x_dt2 * dz_dt - d2z_dt2 * dx_dt) ** 2 +
                      (d2y_dt2 * dx_dt - d2x_dt2 * dy_dt) ** 2)
        default_zero = np.ones(np.size(num)) * np.inf

        # only divide nonzeros else Inf
        curvature_radius = np.divide(num, den, out=default_zero, where=(den != 0))
        return curvature_radius

    def cmd_rate(self) -> np.ndarray:
        """
        Computes the point-to-point command rate of the waveguide shape.

        :return: Average command rates computed at each point of the curve.
        :rtype: numpy.ndarray
        """
        # exclude last point, it's there just to close the shutter
        (x, y, z, f, _) = self._unique_points()[:-1, :].T

        dx_dt = np.gradient(x)
        dy_dt = np.gradient(y)
        dz_dt = np.gradient(z)
        dt = np.sqrt(dx_dt ** 2 + dy_dt ** 2 + dz_dt ** 2)

        default_zero = np.zeros(np.size(dt))
        # only divide nonzeros else Inf
        cmd_rate = np.divide(f, dt, out=default_zero, where=(dt != 0))
        return np.mean(cmd_rate)

    # Private interface
    def _get_spline_points(self, dy: float, dz: float, init_pos: np.ndarray = None, radius: float = 20,
                           disp_x: float = 0, speed: float = None,
                           bc_y: tuple = ((1, 0.0), (1, 0.0)),
                           bc_z: tuple = ((1, 0.0), (1, 0.0))) -> tuple:
        """
        Function for the generation of a 3D spline curve. Starting from init_point the function compute a 3D spline
        with a displacement dy in y-direction and dz in z-direction.
        The user can specify the length of the curve or (alternatively) provide a curvature radius that is used to
        compute the displacement along x-direction as the displacement of the equivalent circular S-bend.

        User can provide the boundary conditions for the derivatives in the y- and z-directions. Boundary conditions
        are a tuple of tuples in which we have:
            bc = ((initial point), (final point))
        where the (initial point) and (final point) tuples are specified as follows:
            (derivative order, value of derivative)
        the derivative order can be either 0, 1, 2.

        :param dy: Displacement along y-direction [mm].
        :type dy: float
        :param dz: Displacement along z-direction [mm].
        :type dz: float
        :param init_pos: Initial position of the curve.
        :type init_pos: np.ndarray
        :param radius: Curvature radius of the spline [mm]. The default is 20 mm.
        :type dz: radius
        :param disp_x: Displacement along x-direction [mm]. The default is 0 mm.
        :type disp_x: float
        :param speed: Transition speed [mm/s]. The default is self.speed.
        :type speed: float
        :param bc_y: Boundary conditions for the Y-coordinates. The default is ((1, 0.0), (1, 0.0)).
        :type bc_y: tuple
        :param bc_z: Boundary conditions for the z-coordinates. The default is ((1, 0.0), (1, 0.0)).
        :type bc_z: tuple
        :return: (x-coordinates, y-coordinates, z-coordinates) of the spline curve.
        :rtype: Tuple(np.ndarray, np.ndarray, np.ndarray)
        """
        xd, yd, zd, l_curve = self.get_spline_parameter(init_pos, dy, dz, radius, disp_x)
        f = self.speed if speed is None else speed
        num = self._get_num(l_curve, f)

        xcoord = np.linspace(0, xd, num)
        cs_y = CubicSpline((0.0, xd), (0.0, yd), bc_type=bc_y)
        cs_z = CubicSpline((0.0, xd), (0.0, zd), bc_type=bc_z)

        return xcoord + init_pos[0], cs_y(xcoord) + init_pos[1], cs_z(xcoord) + init_pos[2]

    def _get_num(self, l_curve: float = 0, speed: float = 0) -> int:
        """
        Utility function that, given the length of a segment and the fabrication speed, computes the number of points
        required to work at the maximum command rate (attribute of _Waveguide obj).

        :param l_curve: Length of the waveguide segment [mm]. The default is 0 mm.
        :type l_curve: float
        :param speed: Fabrication speed [mm/s]. The default is 0 mm/s.
        :type speed: float
        :return: Number of subdivisions.
        :rtype: int

        :raise ValueError: Speed is set too low.
        """
        f = self.speed if speed is None else speed
        if f < 1e-6:
            raise ValueError('Speed set to 0.0 mm/s. Check speed parameter.')

        dl = f / self.cmd_rate_max
        num = int(np.ceil(l_curve / dl))
        if num <= 1:
            print('I had to add use an higher instruction rate.\n')
            return 3
        return num


def Waveguide(param):
    return from_dict(data_class=_Waveguide, data=param)


def coupler(param, d=None):
    p = dotdict(param.copy())

    if d is not None:
        p.int_dist = d

    if p.y_init is None:
        p.y_init = 0.0

    mode1 = Waveguide(p)
    mode1.start() \
        .linear([(mode1.samplesize[0] - mode1.dx_bend) / 2, mode1.lasty, mode1.lastz], mode='ABS') \
        .sin_acc(mode1.dy_bend) \
        .linear([mode1.x_end, mode1.lasty, mode1.lastz], mode='ABS') \
        .end()

    p.y_init += p.pitch
    mode2 = Waveguide(p)
    mode2.start() \
        .linear([(mode2.samplesize[0] - mode2.dx_bend) / 2, mode2.lasty, mode2.lastz], mode='ABS') \
        .sin_acc(-mode2.dy_bend) \
        .linear([mode2.x_end, mode2.lasty, mode2.lastz], mode='ABS') \
        .end()
    return [mode1, mode2]


def _example():
    import matplotlib.pyplot as plt
    from mpl_toolkits.mplot3d import Axes3D

    # Data
    PARAMETERS_WG = dotdict(
            scan=6,
            speed=20,
            radius=15,
            pitch=0.080,
            int_dist=0.007,
            lsafe=3,
    )

    increment = [PARAMETERS_WG.lsafe, 0, 0]

    # Calculations
    mzi = []
    for index in range(2):
        PARAMETERS_WG.y_init = -PARAMETERS_WG.pitch / 2 + index * PARAMETERS_WG.pitch

        wg = Waveguide(PARAMETERS_WG)
        wg.start() \
            .linear(increment) \
            .sin_mzi((-1) ** index * wg.dy_bend) \
            .spline_bridge((-1) ** index * 0.08, (-1) ** index * 0.015) \
            .sin_mzi((-1) ** (index + 1) * wg.dy_bend) \
            .sin_mzi((-1) ** (index + 1) * wg.dy_bend) \
            .linear(increment)
        wg.end()
        mzi.append(wg)

    # Plot
    fig = plt.figure()
    fig.clf()
    ax = Axes3D(fig, auto_add_to_figure=False)
    fig.add_axes(ax)
    ax.set_xlabel('X [mm]')
    ax.set_ylabel('Y [mm]')
    ax.set_zlabel('Z [mm]')
    for wg in mzi:
        ax.plot(wg.x[:-1], wg.y[:-1], wg.z[:-1], '-k', linewidth=2.5)
        ax.plot(wg.x[-2:], wg.y[-2:], wg.z[-2:], ':b', linewidth=1.0)
    ax.set_box_aspect(aspect=(3, 1, 0.5))
    plt.show()

    print("Expected writing time {:.3f} seconds".format(wg.wtime))
    print("Laser path length {:.3f} mm".format(wg.length))


if __name__ == '__main__':
    _example()<|MERGE_RESOLUTION|>--- conflicted
+++ resolved
@@ -70,12 +70,6 @@
         :rtype: _Waveguide
         """
 
-<<<<<<< HEAD
-        # flip the path
-        # self.flip_path()
-
-=======
->>>>>>> 7ba798e3
         # append the transformed path and add the coordinates to return to the initial point
         x = np.array([self._x[-1], self._x[0]]).astype(np.float32)
         y = np.array([self._y[-1], self._y[0]]).astype(np.float32)
