--- conflicted
+++ resolved
@@ -308,11 +308,7 @@
     dev.append(T)
 
     # Export
-<<<<<<< HEAD
-    dev.plot2d()
-=======
     # dev.plot2d()
->>>>>>> fb7f9d34
     # dev.save('circuit_scheme.pdf')
     dev.pgm()
     dev.export()
