--- conflicted
+++ resolved
@@ -475,16 +475,12 @@
         fig = super().standard_2d_figure_update(fig)  # Add glass, origin and axis elements
         return fig
 
-<<<<<<< HEAD
     def export(self) -> None:
         super()._export(
             obj=self.obj_list, name_id='TC', filename=self._param['filename'], export_path=self.CWD, export_dir='EXPORT'
         )
 
-    def pgm(self, verbose: bool = True) -> None:
-=======
     def pgm(self, verbose: bool = False) -> None:
->>>>>>> fb7f9d34
         """Export to PGM file.
 
         Function for the compilation of TrenchColumn objects.
@@ -1287,16 +1283,12 @@
         fig = super().standard_3d_figure_update(fig)  # Add glass, origin and axis elements
         return fig
 
-<<<<<<< HEAD
     def export(self) -> None:
         super()._export(
             obj=self.obj_list, name_id='WG', filename=self._param['filename'], export_path=self.CWD, export_dir='EXPORT'
         )
 
-    def pgm(self, verbose: bool = True) -> None:
-=======
     def pgm(self, verbose: bool = False) -> None:
->>>>>>> fb7f9d34
         """Export to PGM file.
 
         Function for the compilation of Waveguide objects. The function produces a *single file* containing all the
@@ -1634,7 +1626,6 @@
         fig = super().standard_3d_figure_update(fig)  # Add glass, origin and axis elements
         return fig
 
-<<<<<<< HEAD
     def export(self) -> None:
         super()._export(
             obj=self.obj_list,
@@ -1644,10 +1635,7 @@
             export_dir='EXPORT',
         )
 
-    def pgm(self, verbose: bool = True) -> None:
-=======
     def pgm(self, verbose: bool = False) -> None:
->>>>>>> fb7f9d34
         """Export to PGM file.
 
         Function for the compilation of NasuWaveguide objects. The function produces a *single file* containing all the
@@ -1983,16 +1971,12 @@
         fig = super().standard_3d_figure_update(fig)  # Add glass, origin and axis elements
         return fig
 
-<<<<<<< HEAD
     def export(self) -> None:
         super()._export(
             obj=self.obj_list, name_id='MK', filename=self._param['filename'], export_path=self.CWD, export_dir='EXPORT'
         )
 
-    def pgm(self, verbose: bool = True) -> None:
-=======
     def pgm(self, verbose: bool = False) -> None:
->>>>>>> fb7f9d34
         """Export to PGM file.
 
         Function for the compilation of Marker objects. The function produces a *single file* containing all the
